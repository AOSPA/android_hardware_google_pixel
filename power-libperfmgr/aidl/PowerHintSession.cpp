--- conflicted
+++ resolved
@@ -430,14 +430,8 @@
         ATRACE_NAME(tag.c_str());
     }
     std::shared_ptr<AdpfConfig> adpfConfig = HintManager::GetInstance()->GetAdpfProfile();
-<<<<<<< HEAD
-    int min = std::max(mDescriptor->current_min, static_cast<int>(adpfConfig->mUclampMinInit));
-    mDescriptor->current_min = min;
-    PowerSessionManager::getInstance()->setUclampMinLocked(this, min);
-=======
     mDescriptor->current_min =
             std::max(mDescriptor->current_min, static_cast<int>(adpfConfig->mUclampMinInit));
->>>>>>> f3469440
 
     if (ATRACE_ENABLED()) {
         const std::string idstr = getIdString();
