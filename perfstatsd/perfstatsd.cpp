/*
 * Copyright (C) 2019 The Android Open Source Project
 *
 * Licensed under the Apache License, Version 2.0 (the "License");
 * you may not use this file except in compliance with the License.
 * You may obtain a copy of the License at
 *
 *      http://www.apache.org/licenses/LICENSE-2.0
 *
 * Unless required by applicable law or agreed to in writing, software
 * distributed under the License is distributed on an "AS IS" BASIS,
 * WITHOUT WARRANTIES OR CONDITIONS OF ANY KIND, either express or implied.
 * See the License for the specific language governing permissions and
 * limitations under the License.
 */

#define LOG_TAG "perfstatsd"

#include <perfstatsd.h>

using namespace android::pixel::perfstatsd;

Perfstatsd::Perfstatsd(void) {
    mRefreshPeriod = DEFAULT_DATA_COLLECT_PERIOD;

    std::unique_ptr<StatsType> cpuUsage(new CpuUsage);
    cpuUsage->setBufferSize(CPU_USAGE_BUFFER_SIZE);
    mStats.emplace_back(std::move(cpuUsage));

<<<<<<< HEAD
    std::unique_ptr<StatsType> ioUsage(new io_usage);
=======
    std::unique_ptr<StatsType> ioUsage(new IoUsage);
>>>>>>> 9b633f8b
    ioUsage->setBufferSize(IO_USAGE_BUFFER_SIZE);
    mStats.emplace_back(std::move(ioUsage));
}

void Perfstatsd::refresh(void) {
    for (auto const &stats : mStats) {
        stats->refresh();
    }
    return;
}

void Perfstatsd::getHistory(std::string *ret) {
    std::priority_queue<StatsData, std::vector<StatsData>, StatsdataCompare> mergedQueue;
    for (auto const &stats : mStats) {
        stats->dump(&mergedQueue);
    }

    while (!mergedQueue.empty()) {
        StatsData data = mergedQueue.top();
        auto raw_time = data.getTime();
        auto seconds = std::chrono::time_point_cast<std::chrono::seconds>(raw_time);
        auto d = raw_time - seconds;
        auto milliseconds = std::chrono::duration_cast<std::chrono::milliseconds>(d);
        std::string content = data.getData();

        time_t t = std::chrono::system_clock::to_time_t(raw_time);
        char buff[20];
        strftime(buff, sizeof(buff), "%m-%d %H:%M:%S", localtime(&t));

        ret->append(std::string(buff) + ".");
        ret->append(std::to_string(milliseconds.count()) + "\n");
        ret->append(content + "\n");
        mergedQueue.pop();
    }

    if (ret->size() > 400_KiB)
        LOG_TO(SYSTEM, WARNING) << "Data might be too large. size: " << ret->size() << " bytes\n"
                                << *ret;
}

void Perfstatsd::setOptions(const std::string &key, const std::string &value) {
    if (key == PERFSTATSD_PERIOD) {
        uint32_t val = 0;
        if (!base::ParseUint(value, &val) || val < 1) {
            LOG_TO(SYSTEM, ERROR) << "Invalid value. Minimum refresh period is 1 second";
        } else {
            mRefreshPeriod = val;
            LOG_TO(SYSTEM, INFO) << "set period to " << value << " seconds";
        }
        return;
    }

    for (auto const &stats : mStats) {
        stats->setOptions(std::forward<const std::string>(key),
                          std::forward<const std::string>(value));
    }
    return;
}<|MERGE_RESOLUTION|>--- conflicted
+++ resolved
@@ -27,11 +27,7 @@
     cpuUsage->setBufferSize(CPU_USAGE_BUFFER_SIZE);
     mStats.emplace_back(std::move(cpuUsage));
 
-<<<<<<< HEAD
-    std::unique_ptr<StatsType> ioUsage(new io_usage);
-=======
     std::unique_ptr<StatsType> ioUsage(new IoUsage);
->>>>>>> 9b633f8b
     ioUsage->setBufferSize(IO_USAGE_BUFFER_SIZE);
     mStats.emplace_back(std::move(ioUsage));
 }
