/*
 * Copyright (c) 2018, The Linux Foundation. All rights reserved.
 *
 * Redistribution and use in source and binary forms, with or without
 * modification, are permitted provided that the following conditions are
 * met:
 * *    * Redistributions of source code must retain the above copyright
 *       notice, this list of conditions and the following disclaimer.
 *     * Redistributions in binary form must reproduce the above
 *       copyright notice, this list of conditions and the following
 *       disclaimer in the documentation and/or other materials provided
 *       with the distribution.
 *     * Neither the name of The Linux Foundation nor the names of its
 *       contributors may be used to endorse or promote products derived
 *       from this software without specific prior written permission.
 *
 * THIS SOFTWARE IS PROVIDED "AS IS" AND ANY EXPRESS OR IMPLIED
 * WARRANTIES, INCLUDING, BUT NOT LIMITED TO, THE IMPLIED WARRANTIES OF
 * MERCHANTABILITY, FITNESS FOR A PARTICULAR PURPOSE AND NON-INFRINGEMENT
 * ARE DISCLAIMED.  IN NO EVENT SHALL THE COPYRIGHT OWNER OR CONTRIBUTORS
 * BE LIABLE FOR ANY DIRECT, INDIRECT, INCIDENTAL, SPECIAL, EXEMPLARY, OR
 * CONSEQUENTIAL DAMAGES (INCLUDING, BUT NOT LIMITED TO, PROCUREMENT OF
 * SUBSTITUTE GOODS OR SERVICES; LOSS OF USE, DATA, OR PROFITS; OR
 * BUSINESS INTERRUPTION) HOWEVER CAUSED AND ON ANY THEORY OF LIABILITY,
 * WHETHER IN CONTRACT, STRICT LIABILITY, OR TORT (INCLUDING NEGLIGENCE
 * OR OTHERWISE) ARISING IN ANY WAY OUT OF THE USE OF THIS SOFTWARE, EVEN
 * IF ADVISED OF THE POSSIBILITY OF SUCH DAMAGE.
 */

#pragma once

#include <array>
#include <chrono>
#include <mutex>
#include <shared_mutex>
#include <string>
#include <string_view>
#include <thread>
#include <unordered_map>
#include <vector>

#include <aidl/android/hardware/power/IPower.h>
#include <aidl/google/hardware/power/extension/pixel/IPowerExt.h>
#include <android/hardware/thermal/2.0/IThermal.h>

#include "utils/config_parser.h"
#include "utils/power_files.h"
#include "utils/thermal_files.h"
#include "utils/thermal_watcher.h"

namespace android {
namespace hardware {
namespace thermal {
namespace V2_0 {
namespace implementation {

using ::aidl::android::hardware::power::IPower;
using ::aidl::google::hardware::power::extension::pixel::IPowerExt;
using ::android::hardware::hidl_vec;
using ::android::hardware::thermal::V1_0::CpuUsage;
using ::android::hardware::thermal::V2_0::CoolingType;
using ::android::hardware::thermal::V2_0::IThermal;
using CoolingDevice_1_0 = ::android::hardware::thermal::V1_0::CoolingDevice;
using CoolingDevice_2_0 = ::android::hardware::thermal::V2_0::CoolingDevice;
using Temperature_1_0 = ::android::hardware::thermal::V1_0::Temperature;
using Temperature_2_0 = ::android::hardware::thermal::V2_0::Temperature;
using TemperatureType_1_0 = ::android::hardware::thermal::V1_0::TemperatureType;
using TemperatureType_2_0 = ::android::hardware::thermal::V2_0::TemperatureType;
using ::android::hardware::thermal::V2_0::TemperatureThreshold;
using ::android::hardware::thermal::V2_0::ThrottlingSeverity;

using NotificationCallback = std::function<void(const Temperature_2_0 &t)>;
using NotificationTime = std::chrono::time_point<std::chrono::steady_clock>;
using CdevRequestStatus = std::unordered_map<std::string, int>;

// Get thermal_zone type
bool getThermalZoneTypeById(int tz_id, std::string *);

struct SensorStatus {
    ThrottlingSeverity severity;
    ThrottlingSeverity prev_hot_severity;
    ThrottlingSeverity prev_cold_severity;
    ThrottlingSeverity prev_hint_severity;
    boot_clock::time_point last_update_time;
    std::unordered_map<std::string, int> pid_request_map;
    std::unordered_map<std::string, int> hard_limit_request_map;
    float err_integral;
    float prev_err;
};

class PowerHalService {
  public:
    PowerHalService();
    ~PowerHalService() = default;
    bool connect();
    bool isAidlPowerHalExist() { return power_hal_aidl_exist_; }
    bool isModeSupported(const std::string &type, const ThrottlingSeverity &t);
    bool isPowerHalConnected() { return power_hal_aidl_ != nullptr; }
    bool isPowerHalExtConnected() { return power_hal_ext_aidl_ != nullptr; }
    void setMode(const std::string &type, const ThrottlingSeverity &t, const bool &enable);

  private:
    bool power_hal_aidl_exist_;
    std::shared_ptr<IPower> power_hal_aidl_;
    std::shared_ptr<IPowerExt> power_hal_ext_aidl_;
    std::mutex lock_;
};

class ThermalHelper {
  public:
    explicit ThermalHelper(const NotificationCallback &cb);
    ~ThermalHelper() = default;

    bool fillTemperatures(hidl_vec<Temperature_1_0> *temperatures) const;
    bool fillCurrentTemperatures(bool filterType, TemperatureType_2_0 type,
                                 hidl_vec<Temperature_2_0> *temperatures) const;
    bool fillTemperatureThresholds(bool filterType, TemperatureType_2_0 type,
                                   hidl_vec<TemperatureThreshold> *thresholds) const;
    bool fillCurrentCoolingDevices(bool filterType, CoolingType type,
                                   hidl_vec<CoolingDevice_2_0> *coolingdevices) const;
    bool fillCpuUsages(hidl_vec<CpuUsage> *cpu_usages) const;

    // Dissallow copy and assign.
    ThermalHelper(const ThermalHelper &) = delete;
    void operator=(const ThermalHelper &) = delete;

    bool isInitializedOk() const { return is_initialized_; }

    // Read the temperature of a single sensor.
    bool readTemperature(std::string_view sensor_name, Temperature_1_0 *out,
                         bool is_virtual_sensor = false) const;
    bool readTemperature(
            std::string_view sensor_name, Temperature_2_0 *out,
            std::pair<ThrottlingSeverity, ThrottlingSeverity> *throtting_status = nullptr,
            bool is_virtual_sensor = false) const;
    bool readTemperatureThreshold(std::string_view sensor_name, TemperatureThreshold *out) const;
    // Read the value of a single cooling device.
    bool readCoolingDevice(std::string_view cooling_device, CoolingDevice_2_0 *out) const;
    // Get SensorInfo Map
    const std::unordered_map<std::string, SensorInfo> &GetSensorInfoMap() const {
        return sensor_info_map_;
    }
    // Get CdevInfo Map
    const std::unordered_map<std::string, CdevInfo> &GetCdevInfoMap() const {
        return cooling_device_info_map_;
    }
    // Get PowerRailInfo Map
    const std::unordered_map<std::string, PowerRailInfo> &GetPowerRailInfoMap() const {
        return power_rail_info_map_;
    }
    // Get SensorStatus Map
    const std::unordered_map<std::string, SensorStatus> &GetSensorStatusMap() const {
        std::shared_lock<std::shared_mutex> _lock(sensor_status_map_mutex_);
        return sensor_status_map_;
    }
    // Get CdevStatus Map
    const std::unordered_map<std::string, CdevRequestStatus> &GetCdevStatusMap() const {
        std::shared_lock<std::shared_mutex> _lock(cdev_status_map_mutex_);
        return cdev_status_map_;
    }
    // Get ThrottlingRelease Map
    const std::unordered_map<std::string, CdevReleaseStatus> &GetThrottlingReleaseMap() const {
        return power_files_.GetThrottlingReleaseMap();
    }

    // Get PowerStatus Map
    const std::unordered_map<std::string, PowerStatusMap> &GetPowerStatusMap() const {
        return power_files_.GetPowerStatusMap();
    }

    void sendPowerExtHint(const Temperature_2_0 &t);
    bool isAidlPowerHalExist() { return power_hal_service_.isAidlPowerHalExist(); }
    bool isPowerHalConnected() { return power_hal_service_.isPowerHalConnected(); }
    bool isPowerHalExtConnected() { return power_hal_service_.isPowerHalExtConnected(); }

  private:
    bool initializeSensorMap(const std::unordered_map<std::string, std::string> &path_map);
    bool initializeCoolingDevices(const std::unordered_map<std::string, std::string> &path_map);
    void setMinTimeout(SensorInfo *sensor_info);
    void initializeTrip(const std::unordered_map<std::string, std::string> &path_map,
                        std::set<std::string> *monitored_sensors, bool thermal_genl_enabled);

    // For thermal_watcher_'s polling thread, return the sleep interval
    std::chrono::milliseconds thermalWatcherCallbackFunc(
            const std::set<std::string> &uevent_sensors);
    // Return hot and cold severity status as std::pair
    std::pair<ThrottlingSeverity, ThrottlingSeverity> getSeverityFromThresholds(
        const ThrottlingArray &hot_thresholds, const ThrottlingArray &cold_thresholds,
        const ThrottlingArray &hot_hysteresis, const ThrottlingArray &cold_hysteresis,
        ThrottlingSeverity prev_hot_severity, ThrottlingSeverity prev_cold_severity,
        float value) const;
    bool checkVirtualSensor(std::string_view sensor_name, std::string *temp) const;

    // Return the target state of PID algorithm
    size_t getTargetStateOfPID(const SensorInfo &sensor_info, const SensorStatus &sensor_status);
<<<<<<< HEAD

=======
>>>>>>> b73e8a4e
    // Return the power budget which is computed by PID algorithm
    float pidPowerCalculator(const Temperature_2_0 &temp, const SensorInfo &sensor_info,
                             SensorStatus *sensor_status,
                             const std::chrono::milliseconds time_elapsed_ms, size_t target_state);
    bool connectToPowerHal();
    void updateSupportedPowerHints();
    bool requestCdevByPower(std::string_view sensor_name, SensorStatus *sensor_status,
                            const SensorInfo &sensor_info, float total_power_budget,
                            size_t target_state);
    void requestCdevBySeverity(std::string_view sensor_name, SensorStatus *sensor_status,
                               const SensorInfo &sensor_info);
    void computeCoolingDevicesRequest(std::string_view sensor_name, const SensorInfo &sensor_info,
                                      const SensorStatus &sensor_status,
                                      std::vector<std::string> *cooling_devices_to_update);
    void updateCoolingDevices(const std::vector<std::string> &cooling_devices_to_update);
    sp<ThermalWatcher> thermal_watcher_;
    PowerFiles power_files_;
    ThermalFiles thermal_sensors_;
    ThermalFiles cooling_devices_;
    bool is_initialized_;
    const NotificationCallback cb_;
    std::unordered_map<std::string, CdevInfo> cooling_device_info_map_;
    std::unordered_map<std::string, SensorInfo> sensor_info_map_;
    std::unordered_map<std::string, PowerRailInfo> power_rail_info_map_;
    std::unordered_map<std::string, std::map<ThrottlingSeverity, ThrottlingSeverity>>
            supported_powerhint_map_;
    PowerHalService power_hal_service_;

    mutable std::shared_mutex sensor_status_map_mutex_;
    std::unordered_map<std::string, SensorStatus> sensor_status_map_;
    mutable std::shared_mutex cdev_status_map_mutex_;
    std::unordered_map<std::string, CdevRequestStatus> cdev_status_map_;
};

}  // namespace implementation
}  // namespace V2_0
}  // namespace thermal
}  // namespace hardware
}  // namespace android<|MERGE_RESOLUTION|>--- conflicted
+++ resolved
@@ -193,10 +193,6 @@
 
     // Return the target state of PID algorithm
     size_t getTargetStateOfPID(const SensorInfo &sensor_info, const SensorStatus &sensor_status);
-<<<<<<< HEAD
-
-=======
->>>>>>> b73e8a4e
     // Return the power budget which is computed by PID algorithm
     float pidPowerCalculator(const Temperature_2_0 &temp, const SensorInfo &sensor_info,
                              SensorStatus *sensor_status,
